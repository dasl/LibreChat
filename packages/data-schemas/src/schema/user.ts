import { Schema } from 'mongoose';
import { SystemRoles } from 'librechat-data-provider';
import { IUser } from '~/types';

// Session sub-schema
const SessionSchema = new Schema(
  {
    refreshToken: {
      type: String,
      default: '',
    },
  },
  { _id: false },
);

// Backup code sub-schema
const BackupCodeSchema = new Schema(
  {
    codeHash: { type: String, required: true },
    used: { type: Boolean, default: false },
    usedAt: { type: Date, default: null },
  },
  { _id: false },
);

const userSchema = new Schema<IUser>(
  {
    name: {
      type: String,
    },
    username: {
      type: String,
      lowercase: true,
      default: '',
    },
    email: {
      type: String,
      required: [true, "can't be blank"],
      lowercase: true,
      unique: true,
      match: [/\S+@\S+\.\S+/, 'is invalid'],
      index: true,
    },
    emailVerified: {
      type: Boolean,
      required: true,
      default: false,
    },
    password: {
      type: String,
      trim: true,
      minlength: 8,
      maxlength: 128,
    },
    avatar: {
      type: String,
      required: false,
    },
    provider: {
      type: String,
      required: true,
      default: 'local',
    },
    role: {
      type: String,
      default: SystemRoles.USER,
    },
    googleId: {
      type: String,
      unique: true,
      sparse: true,
    },
    facebookId: {
      type: String,
      unique: true,
      sparse: true,
    },
    openidId: {
      type: String,
      unique: true,
      sparse: true,
    },
    samlId: {
      type: String,
      unique: true,
      sparse: true,
    },
    ldapId: {
      type: String,
      unique: true,
      sparse: true,
    },
    githubId: {
      type: String,
      unique: true,
      sparse: true,
    },
    discordId: {
      type: String,
      unique: true,
      sparse: true,
    },
    appleId: {
      type: String,
      unique: true,
      sparse: true,
    },
    plugins: {
      type: Array,
    },
    twoFactorEnabled: {
      type: Boolean,
      default: false,
    },
    totpSecret: {
      type: String,
    },
    backupCodes: {
      type: [BackupCodeSchema],
    },
    refreshToken: {
      type: [SessionSchema],
    },
    expiresAt: {
      type: Date,
      expires: 604800, // 7 days in seconds
    },
    termsAccepted: {
      type: Boolean,
      default: false,
    },
<<<<<<< HEAD
    promptFavorites: {
      type: [Schema.Types.ObjectId],
      ref: 'PromptGroup',
      default: [],
    },
    promptRanking: {
      type: [
        {
          promptGroupId: {
            type: Schema.Types.ObjectId,
            ref: 'PromptGroup',
            required: true,
          },
          order: {
            type: Number,
            required: true,
          },
        },
      ],
      default: [],
      _id: false,
=======
    personalization: {
      type: {
        memories: {
          type: Boolean,
          default: true,
        },
      },
      default: {},
>>>>>>> d835f483
    },
  },
  { timestamps: true },
);

export default userSchema;<|MERGE_RESOLUTION|>--- conflicted
+++ resolved
@@ -129,7 +129,6 @@
       type: Boolean,
       default: false,
     },
-<<<<<<< HEAD
     promptFavorites: {
       type: [Schema.Types.ObjectId],
       ref: 'PromptGroup',
@@ -151,7 +150,6 @@
       ],
       default: [],
       _id: false,
-=======
     personalization: {
       type: {
         memories: {
@@ -160,7 +158,6 @@
         },
       },
       default: {},
->>>>>>> d835f483
     },
   },
   { timestamps: true },
